#! /usr/bin/env python
# This Source Code Form is subject to the terms of the Mozilla Public
# License, v. 2.0. If a copy of the MPL was not distributed with this
# file, You can obtain one at http://mozilla.org/MPL/2.0/.

import os
import re
import inspect
import logging
import logging.handlers
import functools

from configman import ConfigurationManager, Namespace, RequiredConfig
from configman.converters import class_converter


#==============================================================================
class AppDetailMissingError(AttributeError):
    pass


#==============================================================================
class App(RequiredConfig):
    """The base class from which Socorro apps are based"""
    #--------------------------------------------------------------------------
    def __init__(self, config):
        self.config = config

    #--------------------------------------------------------------------------
    def main(self):  # pragma: no cover
        """derived classes must override this function with business logic"""
        raise NotImplementedError(
          "A definition of 'main' in a derived class is required"
        )


#------------------------------------------------------------------------------
def logging_required_config(app_name):
    lc = Namespace()
    lc.namespace('logging')
    lc.logging.add_option(
      'syslog_host',
      doc='syslog hostname',
      default='localhost'
    )
    lc.logging.add_option(
      'syslog_port',
      doc='syslog port',
      default=514
    )
    lc.logging.add_option(
      'syslog_facility_string',
      doc='syslog facility string ("user", "local0", etc)',
      default='user'
    )
    lc.logging.add_option(
      'syslog_line_format_string',
      doc='python logging system format for syslog entries',
      default='%s (pid {process}): '
              '{asctime} {levelname} - {threadName} - '
              '{message}' % app_name
    )
    lc.logging.add_option(
      'syslog_error_logging_level',
      doc='logging level for the log file (10 - DEBUG, 20 '
          '- INFO, 30 - WARNING, 40 - ERROR, 50 - CRITICAL)',
      default=40
    )
    lc.logging.add_option(
      'stderr_line_format_string',
      doc='python logging system format for logging to stderr',
      default='{asctime} {levelname} - {threadName} - '
              '{message}'
    )
    lc.logging.add_option(
      'stderr_error_logging_level',
      doc='logging level for the logging to stderr (10 - '
          'DEBUG, 20 - INFO, 30 - WARNING, 40 - ERROR, '
          '50 - CRITICAL)',
      default=10
    )
    return lc


#------------------------------------------------------------------------------
def setup_logger(app_name, config, local_unused, args_unused):
    logger = logging.getLogger(app_name)
    logger.setLevel(logging.DEBUG)
    stderr_log = logging.StreamHandler()
    stderr_log.setLevel(config.logging.stderr_error_logging_level)
    stderr_format = config.logging.stderr_line_format_string.replace(
      '{app_name}',
      app_name
    )
    stderr_log_formatter = logging.Formatter(
      _convert_format_string(stderr_format)
    )
    stderr_log.setFormatter(stderr_log_formatter)
    logger.addHandler(stderr_log)

    syslog = logging.handlers.SysLogHandler(
      facility=config.logging.syslog_facility_string
    )
    syslog.setLevel(config.logging.syslog_error_logging_level)
    syslog_format = config.logging.syslog_line_format_string.replace(
      '{app_name}',
      app_name
    )
    syslog_formatter = logging.Formatter(
      _convert_format_string(syslog_format)
    )
    syslog.setFormatter(syslog_formatter)
    logger.addHandler(syslog)
    return logger


#------------------------------------------------------------------------------
def _convert_format_string(s):
    """return '%(foo)s %(bar)s' if the input is '{foo} {bar}'"""
    return re.sub('{(\w+)}', r'%(\1)s', s)


#------------------------------------------------------------------------------
# This main function will load an application object, initialize it and then
# call its 'main' function
def main(initial_app, values_source_list=None, config_path=None,
         config_manager_cls=ConfigurationManager):
    if isinstance(initial_app, basestring):
        initial_app = class_converter(initial_app)

    if config_path is None:
        default = './config'
        config_path = os.environ.get(
            'DEFAULT_SOCORRO_CONFIG_PATH',
            default
        )
        if config_path != default:
            # you tried to set it, then it must be a valid directory
            if not os.path.isdir(config_path):
                raise IOError('%s is not a valid directory' % config_path)

    # the only config parameter is a special one that refers to a class or
    # module that defines an application.  In order to qualify, a class must
    # have a constructor that accepts a DotDict derivative as the sole
    # input parameter.  It must also have a 'main' function that accepts no
    # parameters.  For a module to be acceptable, it must have a main
    # function that accepts a DotDict derivative as its input parameter.
    app_definition = Namespace()
    app_definition.add_option(
      'application',
      doc='the fully qualified module or class of the application',
      default=initial_app,
      from_string_converter=class_converter
    )
    try:
        app_name = initial_app.app_name  # this will be used as the default
                                         # b
        app_version = initial_app.app_version
        app_description = initial_app.app_description
    except AttributeError, x:
        raise AppDetailMissingError(str(x))

    app_definition.add_aggregation(
      'logger',
      functools.partial(setup_logger, app_name)
    )

    definitions = (
      app_definition,
      initial_app.get_required_config(),
      logging_required_config(app_name)
    )

    config_manager = config_manager_cls(
      definitions,
      app_name=app_name,
      app_version=app_version,
      app_description=app_description,
      values_source_list=values_source_list,
      config_pathname=config_path
    )

    def fix_exit_code(code):
        # some apps don't return a code so you might get None
        # which isn't good enough to send to sys.exit()
        if code is None:
            return 0
        return code

    with config_manager.context() as config:
        config_manager.log_config(config.logger)

        # get the app class from configman.  Why bother since we have it aleady
        # with the 'initial_app' name?  In most cases initial_app == app,
        # it might not always be that way.  The user always has the ability
        # to specify on the command line a new app class that will override
        # 'initial_app'.
        app = config.application

        if isinstance(app, type):
            # invocation of the app if the app_object was a class
            instance = app(config)
<<<<<<< HEAD
            return fix_exit_code(instance.main())
=======
            instance.config_manager = config_manager
            instance.main()
>>>>>>> 51125bc7
        elif inspect.ismodule(app):
            # invocation of the app if the app_object was a module
            return fix_exit_code(app.main(config))
        elif inspect.isfunction(app):
            # invocation of the app if the app_object was a function
            return fix_exit_code(app(config))

    raise NotImplementedError("The app did not have a callable main function")<|MERGE_RESOLUTION|>--- conflicted
+++ resolved
@@ -200,12 +200,8 @@
         if isinstance(app, type):
             # invocation of the app if the app_object was a class
             instance = app(config)
-<<<<<<< HEAD
+            instance.config_manager = config_manager
             return fix_exit_code(instance.main())
-=======
-            instance.config_manager = config_manager
-            instance.main()
->>>>>>> 51125bc7
         elif inspect.ismodule(app):
             # invocation of the app if the app_object was a module
             return fix_exit_code(app.main(config))
